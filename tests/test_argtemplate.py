--- conflicted
+++ resolved
@@ -2,12 +2,7 @@
 import httpie.cli.argtemplate
 import tempfile
 import json
-<<<<<<< HEAD
-import pytest
 import os
-=======
-
->>>>>>> 6ac3b2d1
 
 class TestStoreTemplate:
 
