# coding=utf-8
import json
import os
import shutil
from datetime import datetime
from tempfile import gettempdir

import pytest

from fixtures import UNICODE
from httpie.plugins.builtin import HTTPBasicAuth
from httpie.sessions import Session
from httpie.utils import get_expired_cookies
from utils import MockEnvironment, mk_config_dir, http, HTTP_OK


class SessionTestBase:

    def start_session(self, httpbin):
        """Create and reuse a unique config dir for each test."""
        self.config_dir = mk_config_dir()

    def teardown_method(self, method):
        shutil.rmtree(self.config_dir)

    def env(self):
        """
        Return an environment.

        Each environment created within a test method
        will share the same config_dir. It is necessary
        for session files being reused.

        """
        return MockEnvironment(config_dir=self.config_dir)


class TestSessionFlow(SessionTestBase):
    """
    These tests start with an existing session created in `setup_method()`.

    """

    def start_session(self, httpbin):
        """
        Start a full-blown session with a custom request header,
        authorization, and response cookies.

        """
        super().start_session(httpbin)
        r1 = http(
            '--follow',
            '--session=test',
            '--auth=username:password',
            'GET',
            httpbin.url + '/cookies/set?hello=world',
            'Hello:World',
            env=self.env()
        )
        assert HTTP_OK in r1

    def test_session_created_and_reused(self, httpbin):
        self.start_session(httpbin)
        # Verify that the session created in setup_method() has been used.
        r2 = http('--session=test',
                  'GET', httpbin.url + '/get', env=self.env())
        assert HTTP_OK in r2
        assert r2.json['headers']['Hello'] == 'World'
        assert r2.json['headers']['Cookie'] == 'hello=world'
        assert 'Basic ' in r2.json['headers']['Authorization']

    def test_session_update(self, httpbin):
        self.start_session(httpbin)
        # Get a response to a request from the original session.
        r2 = http('--session=test', 'GET', httpbin.url + '/get',
                  env=self.env())
        assert HTTP_OK in r2

        # Make a request modifying the session data.
        r3 = http('--follow', '--session=test', '--auth=username:password2',
                  'GET', httpbin.url + '/cookies/set?hello=world2',
                  'Hello:World2',
                  env=self.env())
        assert HTTP_OK in r3

        # Get a response to a request from the updated session.
        r4 = http('--session=test', 'GET', httpbin.url + '/get',
                  env=self.env())
        assert HTTP_OK in r4
        assert r4.json['headers']['Hello'] == 'World2'
        assert r4.json['headers']['Cookie'] == 'hello=world2'
        assert (r2.json['headers']['Authorization']
                != r4.json['headers']['Authorization'])

    def test_session_read_only(self, httpbin):
        self.start_session(httpbin)
        # Get a response from the original session.
        r2 = http('--session=test', 'GET', httpbin.url + '/get',
                  env=self.env())
        assert HTTP_OK in r2

        # Make a request modifying the session data but
        # with --session-read-only.
        r3 = http('--follow', '--session-read-only=test',
                  '--auth=username:password2', 'GET',
                  httpbin.url + '/cookies/set?hello=world2', 'Hello:World2',
                  env=self.env())
        assert HTTP_OK in r3

        # Get a response from the updated session.
        r4 = http('--session=test', 'GET', httpbin.url + '/get',
                  env=self.env())
        assert HTTP_OK in r4

        # Origin can differ on Travis.
        del r2.json['origin'], r4.json['origin']
        # Different for each request.

        # Should be the same as before r3.
        assert r2.json == r4.json


class TestSession(SessionTestBase):
    """Stand-alone session tests."""

    def test_session_ignored_header_prefixes(self, httpbin):
        self.start_session(httpbin)
        r1 = http('--session=test', 'GET', httpbin.url + '/get',
                  'Content-Type: text/plain',
                  'If-Unmodified-Since: Sat, 29 Oct 1994 19:43:31 GMT',
                  env=self.env())
        assert HTTP_OK in r1
        r2 = http('--session=test', 'GET', httpbin.url + '/get',
                  env=self.env())
        assert HTTP_OK in r2
        assert 'Content-Type' not in r2.json['headers']
        assert 'If-Unmodified-Since' not in r2.json['headers']

    def test_session_by_path(self, httpbin):
        self.start_session(httpbin)
        session_path = self.config_dir / 'session-by-path.json'
        r1 = http('--session', str(session_path), 'GET', httpbin.url + '/get',
                  'Foo:Bar', env=self.env())
        assert HTTP_OK in r1

        r2 = http('--session', str(session_path), 'GET', httpbin.url + '/get',
                  env=self.env())
        assert HTTP_OK in r2
        assert r2.json['headers']['Foo'] == 'Bar'

    def test_session_unicode(self, httpbin):
        self.start_session(httpbin)

        r1 = http('--session=test', u'--auth=test:' + UNICODE,
                  'GET', httpbin.url + '/get', u'Test:%s' % UNICODE,
                  env=self.env())
        assert HTTP_OK in r1

        r2 = http('--session=test', '--verbose', 'GET',
                  httpbin.url + '/get', env=self.env())
        assert HTTP_OK in r2

        # FIXME: Authorization *sometimes* is not present on Python3
        assert (r2.json['headers']['Authorization']
                == HTTPBasicAuth.make_header(u'test', UNICODE))
        # httpbin doesn't interpret utf8 headers
        assert UNICODE in r2

    def test_session_default_header_value_overwritten(self, httpbin):
        self.start_session(httpbin)
        # https://github.com/jakubroztocil/httpie/issues/180
        r1 = http('--session=test',
                  httpbin.url + '/headers', 'User-Agent:custom',
                  env=self.env())
        assert HTTP_OK in r1
        assert r1.json['headers']['User-Agent'] == 'custom'

        r2 = http('--session=test', httpbin.url + '/headers', env=self.env())
        assert HTTP_OK in r2
        assert r2.json['headers']['User-Agent'] == 'custom'

    def test_download_in_session(self, httpbin):
        # https://github.com/jakubroztocil/httpie/issues/412
        self.start_session(httpbin)
        cwd = os.getcwd()
        os.chdir(gettempdir())
        try:
            http('--session=test', '--download',
                 httpbin.url + '/get', env=self.env())
        finally:
            os.chdir(cwd)


<<<<<<< HEAD
@pytest.mark.parametrize(
    argnames=["new_cookies", "new_cookies_dict", "expected"],
    argvalues=[(
        "new=bar",
        {"new": "bar"},
        "existing_cookie=foo; new=bar"
    ),
        (
        "new=bar;chocolate=milk",
        {"new": "bar", "chocolate": "milk"},
        "chocolate=milk; existing_cookie=foo; new=bar"
    ),
        (
        "new=bar; chocolate=milk",
        {"new": "bar", "chocolate": "milk"},
        "chocolate=milk; existing_cookie=foo; new=bar"
    )
    ]
)
def test_existing_and_new_cookies_sent_in_request(new_cookies, new_cookies_dict, expected, httpbin):
    config_dir = mk_config_dir()
    orig_session = {
        'cookies': {
            'existing_cookie': {
                'value': 'foo',
            }
        }
    }
    session_path = config_dir / 'test-session.json'
    session_path.write_text(json.dumps(orig_session))

    r = http(
        '--session', str(session_path),
        '--print=H',
        httpbin.url,
        'Cookie:' + new_cookies,
    )
    # Note: cookies in response are in alphabetical order
    assert 'Cookie: ' + expected in r

    updated_session = json.loads(session_path.read_text())
    for name, value in new_cookies_dict.items():
        assert name, value in updated_session['cookies']
        assert "Cookie" not in updated_session['headers']
    shutil.rmtree(config_dir)
=======
class TestExpiredCookies:

    def setup_method(self, method):
        self.config_dir = mk_config_dir()

    def teardown_method(self, method):
        shutil.rmtree(self.config_dir)

    @pytest.mark.parametrize(
        argnames=['initial_cookie', 'expired_cookie'],
        argvalues=[
            ({'id': {'value': 123}}, 'id'),
            ({'id': {'value': 123}}, 'token')
        ]
    )
    def test_removes_expired_cookies_from_session_obj(self, initial_cookie, expired_cookie, httpbin):
        session = Session(self.config_dir)
        session['cookies'] = initial_cookie
        session.remove_cookies([expired_cookie])
        assert expired_cookie not in session.cookies

    def test_expired_cookies(self, httpbin):
        orig_session = {
            'cookies': {
                'to_expire': {
                    'value': 'foo'
                },
                'to_stay': {
                    'value': 'foo'
                },
            }
        }
        session_path = self.config_dir / 'test-session.json'
        session_path.write_text(json.dumps(orig_session))

        r = http(
            '--session', str(session_path),
            '--print=H',
            httpbin.url + '/cookies/delete?to_expire',
        )
        assert 'Cookie: to_expire=foo; to_stay=foo' in r

        updated_session = json.loads(session_path.read_text())
        assert 'to_stay' in updated_session['cookies']
        assert 'to_expire' not in updated_session['cookies']

    @pytest.mark.parametrize(
        argnames=['headers', 'now', 'expected_expired'],
        argvalues=[
            (
                [
                    ('Set-Cookie', 'hello=world; Path=/; Expires=Thu, 01-Jan-1970 00:00:00 GMT; HttpOnly'),
                    ('Connection', 'keep-alive')
                ],
                None,
                [
                    {
                        'name': 'hello',
                        'path': '/'
                    }
                ]
            ),
            (
                [
                    ('Set-Cookie', 'hello=world; Path=/; Expires=Thu, 01-Jan-1970 00:00:00 GMT; HttpOnly'),
                    ('Set-Cookie', 'pea=pod; Path=/ab; Expires=Thu, 01-Jan-1970 00:00:00 GMT; HttpOnly'),
                    ('Connection', 'keep-alive')
                ],
                None,
                [
                    {'name': 'hello', 'path': '/'},
                    {'name': 'pea', 'path': '/ab'}
                ]
            ),
            (
                [
                    ('Set-Cookie', 'hello=world; Path=/; Expires=Fri, 12 Jun 2020 12:28:55 GMT; HttpOnly'),
                    ('Connection', 'keep-alive')
                ],
                datetime(2020, 6, 11).timestamp(),
                []
            )
        ]
    )
    def test_get_expired_cookies_manages_multiple_cookie_headers(self, headers, now, expected_expired):
        assert get_expired_cookies(headers, now=now) == expected_expired
>>>>>>> bb024757
<|MERGE_RESOLUTION|>--- conflicted
+++ resolved
@@ -191,7 +191,94 @@
             os.chdir(cwd)
 
 
-<<<<<<< HEAD
+class TestExpiredCookies:
+
+    def setup_method(self, method):
+        self.config_dir = mk_config_dir()
+
+    def teardown_method(self, method):
+        shutil.rmtree(self.config_dir)
+
+    @pytest.mark.parametrize(
+        argnames=['initial_cookie', 'expired_cookie'],
+        argvalues=[
+            ({'id': {'value': 123}}, 'id'),
+            ({'id': {'value': 123}}, 'token')
+        ]
+    )
+    def test_removes_expired_cookies_from_session_obj(self, initial_cookie, expired_cookie, httpbin):
+        session = Session(self.config_dir)
+        session['cookies'] = initial_cookie
+        session.remove_cookies([expired_cookie])
+        assert expired_cookie not in session.cookies
+
+    def test_expired_cookies(self, httpbin):
+        orig_session = {
+            'cookies': {
+                'to_expire': {
+                    'value': 'foo'
+                },
+                'to_stay': {
+                    'value': 'foo'
+                },
+            }
+        }
+        session_path = self.config_dir / 'test-session.json'
+        session_path.write_text(json.dumps(orig_session))
+
+        r = http(
+            '--session', str(session_path),
+            '--print=H',
+            httpbin.url + '/cookies/delete?to_expire',
+        )
+        assert 'Cookie: to_expire=foo; to_stay=foo' in r
+
+        updated_session = json.loads(session_path.read_text())
+        assert 'to_stay' in updated_session['cookies']
+        assert 'to_expire' not in updated_session['cookies']
+
+    @pytest.mark.parametrize(
+        argnames=['headers', 'now', 'expected_expired'],
+        argvalues=[
+            (
+                [
+                    ('Set-Cookie', 'hello=world; Path=/; Expires=Thu, 01-Jan-1970 00:00:00 GMT; HttpOnly'),
+                    ('Connection', 'keep-alive')
+                ],
+                None,
+                [
+                    {
+                        'name': 'hello',
+                        'path': '/'
+                    }
+                ]
+            ),
+            (
+                [
+                    ('Set-Cookie', 'hello=world; Path=/; Expires=Thu, 01-Jan-1970 00:00:00 GMT; HttpOnly'),
+                    ('Set-Cookie', 'pea=pod; Path=/ab; Expires=Thu, 01-Jan-1970 00:00:00 GMT; HttpOnly'),
+                    ('Connection', 'keep-alive')
+                ],
+                None,
+                [
+                    {'name': 'hello', 'path': '/'},
+                    {'name': 'pea', 'path': '/ab'}
+                ]
+            ),
+            (
+                [
+                    ('Set-Cookie', 'hello=world; Path=/; Expires=Fri, 12 Jun 2020 12:28:55 GMT; HttpOnly'),
+                    ('Connection', 'keep-alive')
+                ],
+                datetime(2020, 6, 11).timestamp(),
+                []
+            )
+        ]
+    )
+    def test_get_expired_cookies_manages_multiple_cookie_headers(self, headers, now, expected_expired):
+        assert get_expired_cookies(headers, now=now) == expected_expired
+
+
 @pytest.mark.parametrize(
     argnames=["new_cookies", "new_cookies_dict", "expected"],
     argvalues=[(
@@ -236,92 +323,4 @@
     for name, value in new_cookies_dict.items():
         assert name, value in updated_session['cookies']
         assert "Cookie" not in updated_session['headers']
-    shutil.rmtree(config_dir)
-=======
-class TestExpiredCookies:
-
-    def setup_method(self, method):
-        self.config_dir = mk_config_dir()
-
-    def teardown_method(self, method):
-        shutil.rmtree(self.config_dir)
-
-    @pytest.mark.parametrize(
-        argnames=['initial_cookie', 'expired_cookie'],
-        argvalues=[
-            ({'id': {'value': 123}}, 'id'),
-            ({'id': {'value': 123}}, 'token')
-        ]
-    )
-    def test_removes_expired_cookies_from_session_obj(self, initial_cookie, expired_cookie, httpbin):
-        session = Session(self.config_dir)
-        session['cookies'] = initial_cookie
-        session.remove_cookies([expired_cookie])
-        assert expired_cookie not in session.cookies
-
-    def test_expired_cookies(self, httpbin):
-        orig_session = {
-            'cookies': {
-                'to_expire': {
-                    'value': 'foo'
-                },
-                'to_stay': {
-                    'value': 'foo'
-                },
-            }
-        }
-        session_path = self.config_dir / 'test-session.json'
-        session_path.write_text(json.dumps(orig_session))
-
-        r = http(
-            '--session', str(session_path),
-            '--print=H',
-            httpbin.url + '/cookies/delete?to_expire',
-        )
-        assert 'Cookie: to_expire=foo; to_stay=foo' in r
-
-        updated_session = json.loads(session_path.read_text())
-        assert 'to_stay' in updated_session['cookies']
-        assert 'to_expire' not in updated_session['cookies']
-
-    @pytest.mark.parametrize(
-        argnames=['headers', 'now', 'expected_expired'],
-        argvalues=[
-            (
-                [
-                    ('Set-Cookie', 'hello=world; Path=/; Expires=Thu, 01-Jan-1970 00:00:00 GMT; HttpOnly'),
-                    ('Connection', 'keep-alive')
-                ],
-                None,
-                [
-                    {
-                        'name': 'hello',
-                        'path': '/'
-                    }
-                ]
-            ),
-            (
-                [
-                    ('Set-Cookie', 'hello=world; Path=/; Expires=Thu, 01-Jan-1970 00:00:00 GMT; HttpOnly'),
-                    ('Set-Cookie', 'pea=pod; Path=/ab; Expires=Thu, 01-Jan-1970 00:00:00 GMT; HttpOnly'),
-                    ('Connection', 'keep-alive')
-                ],
-                None,
-                [
-                    {'name': 'hello', 'path': '/'},
-                    {'name': 'pea', 'path': '/ab'}
-                ]
-            ),
-            (
-                [
-                    ('Set-Cookie', 'hello=world; Path=/; Expires=Fri, 12 Jun 2020 12:28:55 GMT; HttpOnly'),
-                    ('Connection', 'keep-alive')
-                ],
-                datetime(2020, 6, 11).timestamp(),
-                []
-            )
-        ]
-    )
-    def test_get_expired_cookies_manages_multiple_cookie_headers(self, headers, now, expected_expired):
-        assert get_expired_cookies(headers, now=now) == expected_expired
->>>>>>> bb024757
+    shutil.rmtree(config_dir)