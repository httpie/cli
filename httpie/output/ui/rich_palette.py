from collections import ChainMap
from typing import TYPE_CHECKING, Any, Optional

if TYPE_CHECKING:
    from rich.theme import Theme

from httpie.output.ui.palette import GenericColor, PieStyle, Styles, ColorString, _StyledGenericColor  # noqa

RICH_BOLD = ColorString('bold')

# Rich-specific color code declarations
# <https://github.com/Textualize/rich/blob/fcd684dd3a482977cab620e71ccaebb94bf13ac9/rich/default_styles.py>
CUSTOM_STYLES = {
    'progress.description': RICH_BOLD | GenericColor.WHITE,
    'progress.data.speed': RICH_BOLD | GenericColor.GREEN,
    'progress.percentage': RICH_BOLD | GenericColor.AQUA,
    'progress.download': RICH_BOLD | GenericColor.AQUA,
    'progress.remaining': RICH_BOLD | GenericColor.ORANGE,
    'bar.complete': RICH_BOLD | GenericColor.PURPLE,
    'bar.finished': RICH_BOLD | GenericColor.GREEN,
    'bar.pulse': RICH_BOLD | GenericColor.PURPLE,
    'option': RICH_BOLD | GenericColor.PINK,
}


class _GenericColorCaster(dict):
    """
    Translate GenericColor to a regular string on the attribute access
    phase.
    """

    def _translate(self, key: Any) -> Any:
        if isinstance(key, GenericColor):
            return key.name.lower()
        else:
            return key

    def __getitem__(self, key: Any) -> Any:
        return super().__getitem__(self._translate(key))

    def get(self, key: Any) -> Any:
        return super().get(self._translate(key))


def _make_rich_color_theme(style_name: Optional[str] = None) -> 'Theme':
    from rich.style import Style
    from rich.theme import Theme

    try:
        PieStyle(style_name)
    except ValueError:
        style = Styles.ANSI
    else:
        style = Styles.PIE

    theme = Theme()
    for color, color_set in ChainMap(
        GenericColor.__members__, CUSTOM_STYLES
    ).items():
        if isinstance(color_set, _StyledGenericColor):
            properties = dict.fromkeys(color_set.styles, True)
            color_set = color_set.color
        else:
            properties = {}

        theme.styles[color.lower()] = Style(
<<<<<<< HEAD
            color=color_set.apply_style(style, style_name=style_name)
=======
            color=color_set.apply_style(style, style_name=style_name),
            **properties,
>>>>>>> f9b5c2f6
        )

    # E.g translate GenericColor.BLUE into blue on key access
    theme.styles = _GenericColorCaster(theme.styles)
    return theme<|MERGE_RESOLUTION|>--- conflicted
+++ resolved
@@ -64,12 +64,8 @@
             properties = {}
 
         theme.styles[color.lower()] = Style(
-<<<<<<< HEAD
-            color=color_set.apply_style(style, style_name=style_name)
-=======
             color=color_set.apply_style(style, style_name=style_name),
             **properties,
->>>>>>> f9b5c2f6
         )
 
     # E.g translate GenericColor.BLUE into blue on key access
