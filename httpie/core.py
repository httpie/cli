--- conflicted
+++ resolved
@@ -225,22 +225,15 @@
             if downloader.interrupted:
                 exit_status = ExitStatus.ERROR
                 env.log_error(
-<<<<<<< HEAD
-                    'Incomplete download: size=%d; downloaded=%d' % (
-                        downloader.status.total_size,
-                        downloader.status.downloaded
-                    ))
+                    f'Incomplete download: size={downloader.status.total_size};'
+                    f' downloaded={downloader.status.downloaded}'
+                )
 
         if args.history is None and env.history_enabled:
             history = get_history(config_dir=env.config.directory, host=args.headers.get('Host'), url=args.url)
             history.add_entry(args=sys.argv)
             history.save()
 
-=======
-                    f'Incomplete download: size={downloader.status.total_size};'
-                    f' downloaded={downloader.status.downloaded}'
-                )
->>>>>>> 8d35a12d
         return exit_status
 
     finally:
