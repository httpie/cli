import argparse
import os
import platform
import sys
import socket
from typing import List, Optional, Union, Callable

import requests
from pygments import __version__ as pygments_version
from requests import __version__ as requests_version

from . import __version__ as httpie_version
from .cli.constants import OUT_REQ_BODY
from .cli.nested_json import HTTPieSyntaxError
from .client import collect_messages
from .context import Environment, Levels
from .downloads import Downloader
from .models import (
    RequestsMessageKind,
    OutputOptions
)
from .output.models import ProcessingOptions
from .output.writer import write_message, write_stream, write_raw_data, MESSAGE_SEPARATOR_BYTES
from .plugins.registry import plugin_manager
from .status import ExitStatus, http_status_to_exit_status
from .utils import unwrap_context


# noinspection PyDefaultArgument
def raw_main(
    parser: argparse.ArgumentParser,
    main_program: Callable[[argparse.Namespace, Environment], ExitStatus],
    args: List[Union[str, bytes]] = sys.argv,
    env: Environment = Environment(),
    use_default_options: bool = True,
) -> ExitStatus:
    program_name, *args = args
    env.program_name = os.path.basename(program_name)
    args = decode_raw_args(args, env.stdin_encoding)
    plugin_manager.load_installed_plugins(env.config.plugins_dir)

    if use_default_options and env.config.default_options:
        args = env.config.default_options + args

    include_debug_info = '--debug' in args
    include_traceback = include_debug_info or '--traceback' in args

    def handle_generic_error(e, annotation=None):
        msg = str(e)
        if hasattr(e, 'request'):
            request = e.request
            if hasattr(request, 'url'):
                msg = (
                    f'{msg} while doing a {request.method}'
                    f' request to URL: {request.url}'
                )
        if annotation:
            msg += annotation
        env.log_error(f'{type(e).__name__}: {msg}')
        if include_traceback:
            raise

    if include_debug_info:
        print_debug_info(env)
        if args == ['--debug']:
            return ExitStatus.SUCCESS

    exit_status = ExitStatus.SUCCESS

    try:
        parsed_args = parser.parse_args(
            args=args,
            env=env,
        )
    except HTTPieSyntaxError as exc:
        env.stderr.write(str(exc) + "\n")
        if include_traceback:
            raise
        exit_status = ExitStatus.ERROR
    except KeyboardInterrupt:
        env.stderr.write('\n')
        if include_traceback:
            raise
        exit_status = ExitStatus.ERROR_CTRL_C
    except SystemExit as e:
        if e.code != ExitStatus.SUCCESS:
            env.stderr.write('\n')
            if include_traceback:
                raise
            exit_status = ExitStatus.ERROR
    else:
        try:
            exit_status = main_program(
                args=parsed_args,
                env=env,
            )
        except KeyboardInterrupt:
            env.stderr.write('\n')
            if include_traceback:
                raise
            exit_status = ExitStatus.ERROR_CTRL_C
        except SystemExit as e:
            if e.code != ExitStatus.SUCCESS:
                env.stderr.write('\n')
                if include_traceback:
                    raise
                exit_status = ExitStatus.ERROR
        except requests.Timeout:
            exit_status = ExitStatus.ERROR_TIMEOUT
            env.log_error(f'Request timed out ({parsed_args.timeout}s).')
        except requests.TooManyRedirects:
            exit_status = ExitStatus.ERROR_TOO_MANY_REDIRECTS
            env.log_error(
                f'Too many redirects'
                f' (--max-redirects={parsed_args.max_redirects}).'
            )
        except requests.exceptions.ConnectionError as exc:
            annotation = None
            original_exc = unwrap_context(exc)
            if isinstance(original_exc, socket.gaierror):
                if original_exc.errno == socket.EAI_AGAIN:
                    annotation = '\nCouldn’t connect to a DNS server. Please check your connection and try again.'
                elif original_exc.errno == socket.EAI_NONAME:
                    annotation = '\nCouldn’t resolve the given hostname. Please check the URL and try again.'
                propagated_exc = original_exc
            else:
                propagated_exc = exc

            handle_generic_error(propagated_exc, annotation=annotation)
            exit_status = ExitStatus.ERROR
        except Exception as e:
            # TODO: Further distinction between expected and unexpected errors.
            handle_generic_error(e)
            exit_status = ExitStatus.ERROR

    return exit_status


def main(
    args: List[Union[str, bytes]] = sys.argv,
    env: Environment = Environment()
) -> ExitStatus:
    """
    The main function.

    Pre-process args, handle some special types of invocations,
    and run the main program with error handling.

    Return exit status code.

    """

    from .cli.definition import parser

    return raw_main(
        parser=parser,
        main_program=program,
        args=args,
        env=env
    )


def program(args: argparse.Namespace, env: Environment) -> ExitStatus:
    """
    The main program without error handling.

    """
    # TODO: Refactor and drastically simplify, especially so that the separator logic is elsewhere.
    exit_status = ExitStatus.SUCCESS
    downloader = None
    initial_request: Optional[requests.PreparedRequest] = None
    final_response: Optional[requests.Response] = None
    processing_options = ProcessingOptions.from_raw_args(args)

    def separate():
        getattr(env.stdout, 'buffer', env.stdout).write(MESSAGE_SEPARATOR_BYTES)

    def request_body_read_callback(chunk: bytes):
        should_pipe_to_stdout = bool(
            # Request body output desired
            OUT_REQ_BODY in args.output_options
            # & not `.read()` already pre-request (e.g., for  compression)
            and initial_request
            # & non-EOF chunk
            and chunk
        )
        if should_pipe_to_stdout:
            return write_raw_data(
                env,
                chunk,
                processing_options=processing_options,
                headers=initial_request.headers
            )

    try:
        if args.download:
            args.follow = True  # --download implies --follow.
            downloader = Downloader(output_file=args.output_file, progress_file=env.stderr, resume=args.download_resume)
            downloader.pre_request(args.headers)
        messages = collect_messages(env, args=args,
                                    request_body_read_callback=request_body_read_callback)
        force_separator = False
        prev_with_body = False

        # Process messages as they’re generated
        for message in messages:
            output_options = OutputOptions.from_message(message, args.output_options)

            do_write_body = output_options.body
            if prev_with_body and output_options.any() and (force_separator or not env.stdout_isatty):
                # Separate after a previous message with body, if needed. See test_tokens.py.
                separate()
            force_separator = False
            if output_options.kind is RequestsMessageKind.REQUEST:
                if not initial_request:
                    initial_request = message
                if output_options.body:
                    is_streamed_upload = not isinstance(message.body, (str, bytes))
                    do_write_body = not is_streamed_upload
                    force_separator = is_streamed_upload and env.stdout_isatty
            else:
                final_response = message
                if args.check_status or downloader:
                    exit_status = http_status_to_exit_status(http_status=message.status_code, follow=args.follow)
                    if exit_status != ExitStatus.SUCCESS and (not env.stdout_isatty or args.quiet == 1):
<<<<<<< HEAD
                        env.log_error(f'HTTP {message.raw.status} {message.raw.reason}', level='warning')
            write_message(
                requests_message=message,
                env=env,
                output_options=output_options._replace(
                    body=do_write_body
                ),
                processing_options=processing_options
            )
=======
                        env.log_error(f'HTTP {message.raw.status} {message.raw.reason}', level=Levels.WARNING)
            write_message(requests_message=message, env=env, args=args, output_options=output_options._replace(
                body=do_write_body
            ))
>>>>>>> 7509dd4e
            prev_with_body = output_options.body

        # Cleanup
        if force_separator:
            separate()
        if downloader and exit_status == ExitStatus.SUCCESS:
            # Last response body download.
            download_stream, download_to = downloader.start(
                initial_url=initial_request.url,
                final_response=final_response,
            )
            write_stream(stream=download_stream, outfile=download_to, flush=False)
            downloader.finish()
            if downloader.interrupted:
                exit_status = ExitStatus.ERROR
                env.log_error(
                    f'Incomplete download: size={downloader.status.total_size};'
                    f' downloaded={downloader.status.downloaded}'
                )
        return exit_status

    finally:
        if downloader and not downloader.finished:
            downloader.failed()
        if args.output_file and args.output_file_specified:
            args.output_file.close()


def print_debug_info(env: Environment):
    env.stderr.writelines([
        f'HTTPie {httpie_version}\n',
        f'Requests {requests_version}\n',
        f'Pygments {pygments_version}\n',
        f'Python {sys.version}\n{sys.executable}\n',
        f'{platform.system()} {platform.release()}',
    ])
    env.stderr.write('\n\n')
    env.stderr.write(repr(env))
    env.stderr.write('\n\n')
    env.stderr.write(repr(plugin_manager))
    env.stderr.write('\n')


def decode_raw_args(
    args: List[Union[str, bytes]],
    stdin_encoding: str
) -> List[str]:
    """
    Convert all bytes args to str
    by decoding them using stdin encoding.

    """
    return [
        arg.decode(stdin_encoding)
        if type(arg) is bytes else arg
        for arg in args
    ]<|MERGE_RESOLUTION|>--- conflicted
+++ resolved
@@ -223,8 +223,7 @@
                 if args.check_status or downloader:
                     exit_status = http_status_to_exit_status(http_status=message.status_code, follow=args.follow)
                     if exit_status != ExitStatus.SUCCESS and (not env.stdout_isatty or args.quiet == 1):
-<<<<<<< HEAD
-                        env.log_error(f'HTTP {message.raw.status} {message.raw.reason}', level='warning')
+                        env.log_error(f'HTTP {message.raw.status} {message.raw.reason}', level=Levels.WARNING)
             write_message(
                 requests_message=message,
                 env=env,
@@ -233,12 +232,6 @@
                 ),
                 processing_options=processing_options
             )
-=======
-                        env.log_error(f'HTTP {message.raw.status} {message.raw.reason}', level=Levels.WARNING)
-            write_message(requests_message=message, env=env, args=args, output_options=output_options._replace(
-                body=do_write_body
-            ))
->>>>>>> 7509dd4e
             prev_with_body = output_options.body
 
         # Cleanup
