"""
WARNING: The plugin API is still work in progress and will
         probably be completely reworked by v1.0.0.

"""
from httpie.plugins.base import (
    AuthPlugin, FormatterPlugin,
    ConverterPlugin, TransportPlugin
)
from httpie.plugins.manager import PluginManager
from httpie.plugins.builtin import BasicAuthPlugin, DigestAuthPlugin
from httpie.output.formatters.headers import HeadersFormatter
from httpie.output.formatters.json import JSONFormatter
from httpie.output.formatters.colors import ColorFormatter
from httpie.output.converters.msgpack import MsgpackConverter


plugin_manager = PluginManager()
plugin_manager.register(BasicAuthPlugin,
                        DigestAuthPlugin)
plugin_manager.register(HeadersFormatter,
                        JSONFormatter,
<<<<<<< HEAD
                        ColorFormatter)
=======
                        XMLFormatter,
                        ColorFormatter)
plugin_manager.register(MsgpackConverter)
>>>>>>> 315b492b
<|MERGE_RESOLUTION|>--- conflicted
+++ resolved
@@ -20,10 +20,5 @@
                         DigestAuthPlugin)
 plugin_manager.register(HeadersFormatter,
                         JSONFormatter,
-<<<<<<< HEAD
                         ColorFormatter)
-=======
-                        XMLFormatter,
-                        ColorFormatter)
-plugin_manager.register(MsgpackConverter)
->>>>>>> 315b492b
+plugin_manager.register(MsgpackConverter)