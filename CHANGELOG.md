--- conflicted
+++ resolved
@@ -8,12 +8,9 @@
 - Added support for session persistence of repeated headers with the same name. ([#1335](https://github.com/httpie/httpie/pull/1335))
 - Changed `httpie plugins` to the new `httpie cli` namespace as `httpie cli plugins` (`httpie plugins` continues to work as a hidden alias). ([#1320](https://github.com/httpie/httpie/issues/1320))
 - Fixed redundant creation of `Content-Length` header on `OPTIONS` requests. ([#1310](https://github.com/httpie/httpie/issues/1310))
-<<<<<<< HEAD
 - Fixed blocking of warning thread on some use cases. ([#1349](https://github.com/httpie/httpie/issues/1349))
-
-=======
 - Added support for sending `Secure` cookies to the `localhost` (and `.local` suffixed domains). ([#1308](https://github.com/httpie/httpie/issues/1308))
->>>>>>> ff6f1887
+
 
 ## [3.1.0](https://github.com/httpie/httpie/compare/3.0.2...3.1.0) (2022-03-08)
 
